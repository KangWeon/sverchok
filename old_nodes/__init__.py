--- conflicted
+++ resolved
@@ -16,63 +16,8 @@
 #
 # ##### END GPL LICENSE BLOCK #####
 
-<<<<<<< HEAD
-old_bl_idnames = {
-    'CentersPolsNode' : "polygons_center",
-    'LineConnectNode' : 'uvconnectmk1',
-    'ShiftNode' : 'shift',
-    'ListSortNode' : 'sort',
-    # 'ListLengthNode' : 'length',
-    'ListSumNode' : 'sum',
-    'BmeshViewerNode' : 'viewer_bmesh',
-    # 'BakeryNode' : "bakery",
-    'CircleNode' : "circle",
-    'ListItemNode' : "list_item",
-    'GenRangeNode' : "range",
-    'VectorMathNode' : "math",
-    'GenSeriesNode' : "series",
-    'SvKDTreeEdgesNode': "kd_tree_edges",
-    'SvFrameInfoNode': "frame_info",
-    #'Test1Node' : "test",
-    #'Test2Node' : "test",
-    #'ToolsNode' : "tools",
-    'SvProfileNode': "profile",
-    'SvReRouteNode': "reroute",
-    'VoronoiNode': "voronoi",
-    'ViewerNode': "viewer",
-    'SvPolylineViewerNode': 'viewer_polyline',
-    'SkinViewerNode': 'viewer_skin',
-    'SvGetDataObjectNode': 'get_blenddata',
-    'ObjectsNode': "objects",
-    'ObjectsNodeMK2': "objects_mk2",
-    'RandomVectorNode': 'random_vector',
-    'svAxisInputNode': 'axis_input',
-    'SvIntersectEdgesNode': 'edges_intersect',
-    'ViewerNode_text': "viewer_text",
-    'EvalKnievalNode': "eval_knieval",
-    'SvStethoscopeNode' :'stethoscope',
-    'FormulaNode': 'formula',
-    'SvNoiseNode': 'noise',
-    'SvPointOnMeshNode': 'closest_point_on_mesh',
-    'SvRayCastObjectNode': 'object_raycast',
-    'SvRayCastSceneNode': 'scene_raycast',
-    'SvObjectToMeshNode': 'blenddata_to_svdata',
-    'SvSetDataObjectNode': 'set_blenddata',
-    'SvVertexGroupNode': 'weights',
-    'MatrixGenNode':'matrix_in',
-    'LineNode': 'line',
-    'PlaneNode': 'plane',
-    'SvBMOpsNode': 'BMOperators',
-    'SvCSGBooleanNode': 'csg_boolean',
-    'SvKDTreeNode': 'kd_tree',
-    'VectorMoveNode': 'move',
-    'SvScaleNode': 'scale',
-}
 
-# we should add some functions to load things there
-=======
 import os
->>>>>>> b0c46565
 import importlib
 import inspect
 import traceback
