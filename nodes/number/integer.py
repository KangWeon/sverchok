--- conflicted
+++ resolved
@@ -87,16 +87,7 @@
             Integer = min(max(int(tmp[0][0]), self.minim), self.maxim)
         else:
             Integer = self.int_
-<<<<<<< HEAD
-        if self.maxim < self.minim:
-            self.minim = self.maxim
-        if Integer > self.maxim:
-            Integer = self.int_ = self.maxim
-        if Integer < self.minim:
-            Integer = self.int_ = self.minim
-=======
 
->>>>>>> e552d31e
         # outputs
         if 'Integer' in self.outputs and self.outputs['Integer'].links:
             SvSetSocketAnyType(self, 'Integer', [[Integer]])
