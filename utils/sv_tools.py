# ##### BEGIN GPL LICENSE BLOCK #####
#
#  This program is free software; you can redistribute it and/or
#  modify it under the terms of the GNU General Public License
#  as published by the Free Software Foundation; either version 2
#  of the License, or (at your option) any later version.
#
#  This program is distributed in the hope that it will be useful,
#  but WITHOUT ANY WARRANTY; without even the implied warranty of
#  MERCHANTABILITY or FITNESS FOR A PARTICULAR PURPOSE.  See the
#  GNU General Public License for more details.
#
#  You should have received a copy of the GNU General Public License
#  along with this program; if not, write to the Free Software Foundation,
#  Inc., 51 Franklin Street, Fifth Floor, Boston, MA 02110-1301, USA.
#
# ##### END GPL LICENSE BLOCK #####

import webbrowser
import os
import urllib
import urllib.request
from zipfile import ZipFile
import traceback
import collections

import bpy
from bpy.props import StringProperty

from core.update_system import sverchok_update, build_update_list
from node_tree import SverchCustomTreeNode


def sv_get_local_path():
    sv_script_paths = os.path.normpath(os.path.dirname(__file__))
    bl_addons_path = os.path.split(os.path.dirname(sv_script_paths))[0]
    sv_version = os.path.normpath(os.path.join(sv_script_paths, 'version'))
    with open(sv_version) as sv_local_file:
        sv_version_local = next(sv_local_file).strip()
    return sv_script_paths, bl_addons_path, sv_version_local, sv_version

# global veriables in tools
sv_script_paths, bl_addons_path, sv_version_local, sv_version = sv_get_local_path()
sv_new_version = False


class SverchokUpdateAll(bpy.types.Operator):
    """Sverchok update all"""
    bl_idname = "node.sverchok_update_all"
    bl_label = "Sverchok update all"
    bl_options = {'REGISTER', 'UNDO'}

    def execute(self, context):
        build_update_list()
        sverchok_update()
        return {'FINISHED'}

class SverchokUpdateCurrent(bpy.types.Operator):
    """Sverchok update all"""
    bl_idname = "node.sverchok_update_current"
    bl_label = "Sverchok update all"
    bl_options = {'REGISTER', 'UNDO'}

    node_group = StringProperty(default="")

    def execute(self, context):
        ng = bpy.data.node_groups.get(self.node_group)
        if ng:
            build_update_list(tree=ng)
            sverchok_update(tree=ng)
        return {'FINISHED'}


class SverchokPurgeCache(bpy.types.Operator):
    """Sverchok purge cache"""
    bl_idname = "node.sverchok_purge_cache"
    bl_label = "Sverchok purge cache"
    bl_options = {'REGISTER', 'UNDO'}

    def execute(self, context):
        print(bpy.context.space_data.node_tree.name)
        return {'FINISHED'}

# USED IN CTRL+U PROPERTIES WINDOW
class SverchokHome(bpy.types.Operator):
    """Sverchok Home"""
    bl_idname = "node.sverchok_home"
    bl_label = "Sverchok go home"
    bl_options = {'REGISTER', 'UNDO'}

    def execute(self, context):
        page = 'http://nikitron.cc.ua/blend_scripts.html'
        if context.scene.use_webbrowser:
            try:
                webbrowser.open_new_tab(page)
            except:
                self.report({'WARNING'}, "Error in opening the page %s." % (page))
        return {'FINISHED'}


class SverchokCheckForUpgrades(bpy.types.Operator):
    """ Check if there new version on github """
    bl_idname = "node.sverchok_check_for_upgrades"
    bl_label = "Sverchok check for new version"
    bl_options = {'REGISTER'}

    def execute(self, context):
        global sv_new_version
        os.curdir = sv_script_paths
        os.chdir(os.curdir)
        report = self.report
        try:
            with open(sv_version) as sv_local_file:
                version_local = next(sv_local_file).strip()
        except:
            report({'INFO'}, "Failed to read local version")
            return {'CANCELLED'}
        try:
            # here change folder
            url = 'https://raw.githubusercontent.com/nortikin/sverchok/master/utils/version'
            version_url = urllib.request.urlopen(url).read().strip().decode()
        except urllib.error.URLError:
            traceback.print_exc()
            report({'INFO'}, "Unable to contact github, or SSL not compiled.")
            return {'CANCELLED'}

        if version_local != version_url:
            sv_new_version = True
            report({'INFO'}, "New version {0}".format(version_url))
        else:
            report({'INFO'}, "Your version {0} is last.".format(version_local))
        return {'FINISHED'}


class SverchokUpdateAddon(bpy.types.Operator):
    """ Sverchok update addon without any browsing and so on. After - press F8 to reload addons """
    bl_idname = "node.sverchok_update_addon"
    bl_label = "Sverchok update addon"
    bl_options = {'REGISTER'}

    def execute(self, context):
        global sv_new_version
        os.curdir = bl_addons_path
        os.chdir(os.curdir)
        bpy.data.window_managers[0].progress_begin(0,100)
        bpy.data.window_managers[0].progress_update(20)
        try:
            # here change folder
            url = 'https://github.com/nortikin/sverchok/archive/master.zip'
            # here change folder
            file = urllib.request.urlretrieve(url, os.path.normpath(os.path.join(os.curdir, 'master.zip')))
            bpy.data.window_managers[0].progress_update(50)
        except:
            self.report({'ERROR'}, "Cannot get archive from Internet")
            bpy.data.window_managers[0].progress_end()
            return {'CANCELLED'}
        try:
            #os.removedirs(os.path.normpath(os.path.join(os.curdir, 'sverchok')))
            err=0
            ZipFile(file[0]).extractall(path=os.curdir, members=None, pwd=None)
            bpy.data.window_managers[0].progress_update(90)
            err=1
            os.remove(file[0])
            err=2
            sv_new_version = False
            bpy.data.window_managers[0].progress_update(100)
            bpy.data.window_managers[0].progress_end()
            self.report({'INFO'}, "Unzipped, reload addons with F8 button")
        except:
            self.report({'ERROR'}, "Cannot extract files errno {0}".format(str(err)))
            bpy.data.window_managers[0].progress_end()
            os.remove(file[0])
            return {'CANCELLED'}

        return {'FINISHED'}

class SvSwitchToLayout (bpy.types.Operator):
    """Switch to exact layout, user freandly way"""      
    bl_idname = "node.sv_switch_layout"
    bl_label = "switch layouts"
    bl_options = {'REGISTER', 'UNDO'} 
    
    
    layout_name = bpy.props.StringProperty(default='', name='layout_name', \
                        description='layout name to change layout by button')

    @classmethod
    def poll(cls, self):
        if bpy.context.space_data.node_tree.bl_rna.name == 'Sverchok Node Tree' \
                and bpy.context.space_data.node_tree.name != self.layout_name:
            return 1
        else:
            return 0

    def execute(self, context):
        
        context.space_data.node_tree = bpy.data.node_groups[self.layout_name]
                
        return {'FINISHED'}

class SverchokToolsMenu(bpy.types.Panel):
    bl_idname = "Sverchok_tools_menu"
    bl_label = "Sverchok "+sv_version_local
    bl_space_type = 'NODE_EDITOR'
    bl_region_type = 'UI'
    bl_category = 'Sverchok'
    use_pin = True

    @classmethod
    def poll(cls, context):
        try:
            return context.space_data.node_tree.bl_idname == 'SverchCustomTreeType'
        except:
            return False

    def draw(self, context):
        ng_name = context.space_data.node_tree.name
        layout = self.layout
        #layout.scale_y=1.1
        layout.active = True
        col = layout.column()
        col.scale_y = 3.0
        u = "Update all"
        col.operator(SverchokUpdateAll.bl_idname, text=u)
        u = "Update {0}".format(ng_name)
        op = col.operator(SverchokUpdateCurrent.bl_idname, text = u)
        op.node_group = ng_name
        box = layout.box()
        little_width = 0.12
        col = box.column(align=True)
        row = col.row(align=True)
        row.label(text='Layout')
        col1 = row.column(align=True)
        col1.scale_x = little_width
        col1.label(icon='RESTRICT_VIEW_OFF', text=' ')
        col2 = row.column(align=True)
        col2.scale_x = little_width
        col2.label(icon='ANIM', text=' ')
        col2.icon

        for name, tree in bpy.data.node_groups.items():
            if tree.bl_idname == 'SverchCustomTreeType':

                row = col.row(align=True)

                if name == ng_name:
                    row.label(text=name)
                else:
                    row.operator('node.sv_switch_layout', text=name).layout_name = name

                split = row.column(align=True)
                split.scale_x = little_width
                if tree.sv_show:
                    split.prop(tree, 'sv_show', icon='UNLOCKED', text=' ')
                else:
                    split.prop(tree, 'sv_show', icon='LOCKED', text=' ')
                split = row.column(align=True)
                split.scale_x = little_width
                if tree.sv_animate:
                    split.prop(tree, 'sv_animate', icon='UNLOCKED', text=' ')
                else:
                    split.prop(tree, 'sv_animate', icon='LOCKED', text=' ')

        if sv_new_version:
            layout.column().operator(SverchokUpdateAddon.bl_idname, text='Upgrade Sverchok addon')
        else:
            layout.column().operator(SverchokCheckForUpgrades.bl_idname, text='Check for new version')
        #       row.prop(tree, 'sv_bake',text=' ')

        #box = layout.box()
        #col = box.column(align=True)
        #col.label(text="Sverchok v_0.2.8")
        #col.label(text='layout: '+context.space_data.node_tree.name)
        #row = col.row(align=True)
        #row.operator('wm.url_open', text='Help!').url = 'http://wiki.blender.org/index.php/Extensions:2.6/Py/Scripts/Nodes/Sverchok'
        #row.operator('wm.url_open', text='Home!').url = 'http://nikitron.cc.ua/blend_scripts.html'
        #layout.operator(SverchokHome.bl_idname, text="WWW: Go home")
        #row = col.row(align=True)
        #row.operator('wm.url_open', text='FBack').url = 'http://www.blenderartists.org/forum/showthread.php?272679-Addon-WIP-Sverchok-parametric-tool-for-architects/'
        #row.operator('wm.url_open', text='Bugtr').url = 'https://docs.google.com/forms/d/1L2BIpDhjMgQEbVAc7pEq93432Qanu8UPbINhzJ5SryI/viewform'


class ToolsNode(bpy.types.Node, SverchCustomTreeNode):
    ''' NOT USED '''
    bl_idname = 'ToolsNode'
    bl_label = 'Tools node'
    bl_icon = 'OUTLINER_OB_EMPTY'
    #bl_height_default = 110
    #bl_width_min = 20
    #color = (1,1,1)
    color_ = bpy.types.ColorRamp

    def init(self, context):
        pass

    def draw_buttons(self, context, layout):
        col = layout.column()
        col.scale_y = 15
        col.template_color_picker
        u = "Update "
        #col.operator(SverchokUpdateAll.bl_idname, text=u)
        op = col.operator(SverchokUpdateCurrent.bl_idname, text=u+self.id_data.name)
        op.node_group = self.id_data.name
        #box = layout.box()

        #col = box.column(align=True)
        #col.template_node_socket(color=(0.0, 0.9, 0.7, 1.0))
        #col.operator('wm.url_open', text='Help!').url = 'http://wiki.blender.org/index.php/Extensions:2.6/Py/Scripts/Nodes/Sverchok'
        #col.operator('wm.url_open', text='Home!').url = 'http://nikitron.cc.ua/blend_scripts.html'
        #layout.operator(SverchokHome.bl_idname, text="WWW: Go home")
        #col.operator('wm.url_open', text='FBack').url = 'http://www.blenderartists.org/forum/showthread.php?272679-Addon-WIP-Sverchok-parametric-tool-for-architects/'
        #col.operator('wm.url_open', text='Bugtr').url = 'https://docs.google.com/forms/d/1L2BIpDhjMgQEbVAc7pEq93432Qanu8UPbINhzJ5SryI/viewform'

        node_count = len(self.id_data.nodes)
        tex = str(node_count) + ' | ' + str(self.id_data.name)
        layout.label(text=tex)
        #layout.template_color_ramp(self, 'color_', expand=True)

    def update(self):
        self.use_custom_color = True
        self.color = (1.0, 0.0, 0.0)

    def update_socket(self, context):
        pass

class SvClearNodesLayouts (bpy.types.Operator):
    """Clear node layouts sverchok and blendgraph, when no nodes editor opened"""      
    bl_idname = "node.sv_delete_nodelayouts"
    bl_label = "del layouts"
    bl_options = {'REGISTER', 'UNDO'} 
    
    
    do_clear = bpy.props.BoolProperty(default=False, name='even used', \
                        description='remove even if layout has one user (not fake user)')

    @classmethod
    def poll(cls, self):
        for area in bpy.context.window.screen.areas:
            if area.type == 'NODE_EDITOR':
                return False
        return True

    def execute(self, context):
        trees = bpy.data.node_groups
        for T in trees:
            if T.bl_rna.name in ['Shader Node Tree']:
                continue
            if trees[T.name].users > 1 and T.use_fake_user == True:
                print ('Layout '+str(T.name)+' protected by fake user.')
            if trees[T.name].users == 1 and self.do_clear and T.use_fake_user == False:
                print ('cleaning user: '+str(T.name))
                trees[T.name].user_clear()
            if trees[T.name].users == 0:
                print ('removing layout: '+str(T.name)+' | '+str(T.bl_rna.name))
                bpy.data.node_groups.remove(T)
                
        return {'FINISHED'}

class Sv3dPropItem(bpy.types.PropertyGroup):
    node_name = StringProperty()
    prop_name = StringProperty() 

class SvLayoutScanProperties(bpy.types.Operator):
    ''' scan layouts of sverchok for properties '''
    
    bl_idname = "node.sv_scan_propertyes"
    bl_label = "scan for propertyes in sverchok leyouts"

    def execute(self, context):
        for tree in bpy.data.node_groups:
            tna = tree.name
            if tree.bl_idname == 'SverchCustomTreeType':
                templist = []
                for no in tree.nodes:
                    print(no.bl_idname)
                    if no.bl_idname == "IntegerNode":
                        if no.inputs and no.outputs:
                            if not no.inputs[0].links \
                                    and no.outputs[0].links \
                                    and no.to3d == True:
                                templist.append([no. label, no.name, 'int_'])
                    if no.bl_idname == "FloatNode":
                        if no.inputs and no.outputs:
                            if not no.inputs[0].links \
                                    and no.outputs[0].links \
                                    and no.to3d == True:
                                templist.append([no.label, no.name, 'float_'])
                    if no.bl_idname == "ObjectsNode":
                        if any((s.links for s in no.outputs)):
                            templist.append([no.label, no.name, ""])
                templist.sort()
                templ = [[t[1],t[2]] for t in templist]
                tree.Sv3DProps.clear()
                for name, prop in templ:
                    tree.Sv3DProps.add()
                    tree.Sv3DProps[-1].node_name = name
                    tree.Sv3DProps[-1].prop_name = prop
                    
        return {'FINISHED'}

class Sv3DPanel(bpy.types.Panel):
    ''' Panel to manipuplate parameters in sverchok layouts '''
    
    bl_space_type = 'VIEW_3D'
    bl_region_type = 'TOOLS'
    bl_label = "Sverchok "+sv_version_local
    bl_options = {'DEFAULT_CLOSED'}
    bl_category = 'SV'


    def draw(self, context):
        layout = self.layout
        little_width = 0.12
        col = layout.column(align=True)
        row = col.row(align=True)
        row.scale_y = 2.0
        row.operator('node.sv_scan_propertyes', text='Scan for props')
        row.operator(SverchokUpdateAll.bl_idname, text="Update all")
        row = col.row(align=True)
        row.prop(context.scene, 'sv_do_clear', text='hard clean')
        delley = row.operator('node.sv_delete_nodelayouts', \
                              text='Clean layouts').do_clear = \
                              context.scene.sv_do_clear
        for tree in bpy.data.node_groups:
            if tree.bl_idname == 'SverchCustomTreeType':
                box = layout.box()
                col = box.column(align=True)
                row = col.row(align=True)
                split = row.column(align=True)
                split.label(text='Layout: '+tree.name)
                
                
                split = row.column(align=True)
                split.scale_x = little_width
                if tree.sv_show:
                    split.prop(tree, 'sv_show', icon='RESTRICT_VIEW_OFF', text=' ')
                else:
                    split.prop(tree, 'sv_show', icon='RESTRICT_VIEW_ON', text=' ')
                split = row.column(align=True)
                split.scale_x = little_width
                if tree.sv_animate:
                    split.prop(tree, 'sv_animate', icon='UNLOCKED', text=' ')
                else:
                    split.prop(tree, 'sv_animate', icon='LOCKED', text=' ')
                
                for item in tree.Sv3DProps:
                    no = item.node_name
                    ver = item.prop_name
                    node = tree.nodes[no]
                    if node.label:
                        tex = node.label
                    else:
                        tex = no
                    if node.bl_idname == "ObjectsNode":
                        row = col.row(align=True)
                        row.label(text=node.label if node.label else no)
                        op=row.operator("node.sverchok_object_insertion", text="Get")
                        op.node_name = node.name
                        op.tree_name = tree.name
                        op.grup_name = node.groupname
                        op.sort = node.sort
                    elif node.bl_idname in {"IntegerNode", "FloatNode"}:
                        row = col.row(align=True)
                        row.prop(node, ver, text=tex)
                        colo = row.column(align=True)
                        colo.scale_x = little_width*2
                        colo.prop(node, 'minim', text=' ', slider=True)
                        colo = row.column(align=True)
                        colo.scale_x = little_width*2
                        colo.prop(node, 'maxim', text=' ', slider=True)
                        


def register():
    bpy.types.Scene.sv_do_clear = bpy.props.BoolProperty(default=False, \
        name='even used', description='remove even if \
        layout has one user (not fake user)')
    bpy.utils.register_class(SverchokUpdateCurrent)
    bpy.utils.register_class(SverchokUpdateAll)
    bpy.utils.register_class(SverchokCheckForUpgrades)
    bpy.utils.register_class(SverchokUpdateAddon)
    bpy.utils.register_class(SverchokPurgeCache)
    bpy.utils.register_class(SverchokHome)
    bpy.utils.register_class(SverchokToolsMenu)
    bpy.utils.register_class(ToolsNode)
    bpy.utils.register_class(Sv3DPanel)
    bpy.utils.register_class(Sv3dPropItem)
    bpy.utils.register_class(SvSwitchToLayout)
    bpy.utils.register_class(SvLayoutScanProperties)
    bpy.utils.register_class(SvClearNodesLayouts)
    bpy.types.SverchCustomTreeType.Sv3DProps = \
                        bpy.props.CollectionProperty(type=Sv3dPropItem)

def unregister():
    bpy.utils.unregister_class(SvClearNodesLayouts)
    bpy.utils.unregister_class(SvLayoutScanProperties)
    bpy.utils.unregister_class(SvSwitchToLayout)
    bpy.utils.unregister_class(Sv3dPropItem)
    bpy.utils.unregister_class(Sv3DPanel)
    bpy.utils.unregister_class(ToolsNode)
    bpy.utils.unregister_class(SverchokToolsMenu)
    bpy.utils.unregister_class(SverchokHome)
    bpy.utils.unregister_class(SverchokPurgeCache)
    bpy.utils.unregister_class(SverchokUpdateAddon)
    bpy.utils.unregister_class(SverchokCheckForUpgrades)
    bpy.utils.unregister_class(SverchokUpdateAll)
    bpy.utils.unregister_class(SverchokUpdateCurrent)
<<<<<<< HEAD
    #del bpy.types.SverchCustomTreeType.Sv3DPanel











=======
    del bpy.types.Scene.do_clear
>>>>>>> e1f97678




<|MERGE_RESOLUTION|>--- conflicted
+++ resolved
@@ -505,23 +505,7 @@
     bpy.utils.unregister_class(SverchokCheckForUpgrades)
     bpy.utils.unregister_class(SverchokUpdateAll)
     bpy.utils.unregister_class(SverchokUpdateCurrent)
-<<<<<<< HEAD
-    #del bpy.types.SverchCustomTreeType.Sv3DPanel
-
-
-
-
-
-
-
-
-
-
-
-=======
-    del bpy.types.Scene.do_clear
->>>>>>> e1f97678
-
-
-
-
+
+
+
+
