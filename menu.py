--- conflicted
+++ resolved
@@ -218,8 +218,8 @@
         ["SvGetPropNode",       "Get property",      'FORCE_VORTEX'],
         ["SvSetPropNode",       "Set property",      'FORCE_VORTEX'],
         ["SvVertexGroupNode",   "Vertext group"],
-        ["SvRayCastSceneNode",  "Scene Raycast"],
-        ["SvRayCastObjectNode", "Object Raycast"],
+        ["SvRayCastSceneNode",   "Scene Raycast"],
+        ["SvRayCastObjectNode",  "Object Raycast"],
         ["SvVertexColorNode",   "Vertext color"],
     ]
 
@@ -270,7 +270,6 @@
         ["SvNumpyArrayNode",      "Numpy Array"],
         ["SvObjectToMeshNode",    "ObjectID to Mesh"],
         ["SvBMOpsNode",           "BMesh Operators"],
-<<<<<<< HEAD
         ["SvBMinputNode",   "BMesh Input"],
         ["SvBMoutputNode",   "BMesh Output"],
       #  ["SvBVHtreeNode",   "BVH Tree In"],
@@ -278,8 +277,6 @@
       #  ["SvBvhOverlapNode",   "BVH Tree Overlap"],
       #  ["SvBVHnearNode",   "BVH Tree Nearest"],
         ["SvBMtoElementNode",   "BM Elements"],
-=======
->>>>>>> 247c6c71
     ]
 
     return node_cats
