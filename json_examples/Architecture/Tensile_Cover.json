{
  "export_version": "0.079",
  "framed_nodes": {},
  "groups": {},
  "nodes": {
    "3pt Arc": {
      "bl_idname": "svBasicArcNode",
      "color": [
        0.0,
        0.5,
        0.5
      ],
      "custom_socket_props": {
        "1": {
          "use_expander": false
        }
      },
      "height": 100.0,
      "hide": false,
      "label": "",
      "location": [
        771.2139892578125,
        -768.0457763671875
      ],
      "params": {
        "num_verts": 128
      },
      "use_custom_color": true,
      "width": 140.0
    },
    "A Number": {
      "bl_idname": "SvNumberNode",
      "height": 100.0,
      "hide": false,
      "label": "",
      "location": [
        774.5885009765625,
        -906.98291015625
      ],
      "params": {
        "float_": 1.0099999904632568,
        "int_": 0
      },
      "width": 140.0
    },
    "Curve Viewer": {
      "bl_idname": "SvCurveViewerNodeV28",
      "color": [
        1.0,
        0.30000001192092896,
        0.0
      ],
      "height": 100.0,
      "hide": false,
      "label": "",
      "location": [
        2257.58935546875,
        -215.71180725097656
      ],
      "params": {
        "basedata_name": "Gamma",
        "depth": 0.10000000149011612,
        "object_hide_viewport": 1,
        "object_select": 0
      },
      "use_custom_color": true,
      "width": 140.0
    },
    "Line": {
      "bl_idname": "SvLineNodeMK4",
      "color": [
        0.0,
        0.5,
        0.5
      ],
      "height": 100.0,
      "hide": false,
      "label": "",
      "location": [
        2014.40234375,
        -192.06781005859375
      ],
      "params": {
        "center": 0,
        "direction": "OD",
        "length_mode": "Size",
        "step": 12.069986343383789
      },
      "use_custom_color": true,
      "width": 152.5849609375
    },
    "List Input": {
      "bl_idname": "SvListInputNode",
      "height": 100.0,
      "hide": false,
      "label": "Pin List",
      "location": [
        -207.8728485107422,
        -217.38880920410156
      ],
      "params": {
        "int_": 6,
        "int_list": [
          0,
          1,
          2,
          5,
          6,
          4,
          0,
          0,
          0,
          0,
          0,
          0,
          0,
          0,
          0,
          0,
          0,
          0,
          0,
          0,
          0,
          0,
          0,
          0,
          0,
          0,
          0,
          0,
          0,
          0,
          0,
          0
        ]
      },
      "width": 140.0
    },
    "List Input.001": {
      "bl_idname": "SvListInputNode",
      "height": 100.0,
      "hide": false,
      "label": "Pin split",
      "location": [
        -207.8728485107422,
        -475.57794189453125
      ],
      "params": {
        "int_": 6,
        "int_list": [
          0,
          1,
          1,
          0,
          1,
          1,
          0,
          0,
          0,
          0,
          0,
          0,
          0,
          0,
          0,
          0,
          0,
          0,
          0,
          0,
          0,
          0,
          0,
          0,
          0,
          0,
          0,
          0,
          0,
          0,
          0,
          0
        ]
      },
      "width": 140.0
    },
    "List Input.002": {
      "bl_idname": "SvListInputNode",
      "height": 100.0,
      "hide": false,
      "label": "",
      "location": [
        421.470703125,
        -856.1739501953125
      ],
      "params": {
        "int_": 3,
        "int_list": [
          0,
          1,
          3,
          2,
          0,
          0,
          0,
          0,
          0,
          0,
          0,
          0,
          0,
          0,
          0,
          0,
          0,
          0,
          0,
          0,
          0,
          0,
          0,
          0,
          0,
          0,
          0,
          0,
          0,
          0,
          0,
          0
        ]
      },
      "width": 140.0
    },
    "List Input.003": {
      "bl_idname": "SvListInputNode",
      "height": 100.0,
      "hide": false,
      "label": "",
      "location": [
        979.9804077148438,
        -928.244384765625
      ],
      "params": {
        "int_": 2,
        "int_list": [
          0,
          180,
          0,
          0,
          0,
          0,
          0,
          0,
          0,
          0,
          0,
          0,
          0,
          0,
          0,
          0,
          0,
          0,
          0,
          0,
          0,
          0,
          0,
          0,
          0,
          0,
          0,
          0,
          0,
          0,
          0,
          0
        ]
      },
      "width": 140.0
    },
    "List Item": {
      "bl_idname": "SvListItemNode",
      "height": 100.0,
      "hide": false,
      "label": "",
      "location": [
        609.845703125,
        -766.492919921875
      ],
      "params": {
        "index": 0
      },
      "width": 140.0
    },
    "List Item.002": {
      "bl_idname": "SvListItemNode",
      "height": 100.0,
      "hide": false,
      "label": "",
      "location": [
        16.375446319580078,
        -278.7489318847656
      ],
      "params": {
        "index": 0
      },
      "width": 140.0
    },
    "List Item.003": {
      "bl_idname": "SvListItemNode",
      "height": 100.0,
      "hide": false,
      "label": "",
      "location": [
        393.3372497558594,
        472.56988525390625
      ],
      "params": {
        "index": 0
      },
      "width": 140.0
    },
    "List Mask (out).001": {
      "bl_idname": "MaskListNode",
      "height": 100.0,
      "hide": true,
      "label": "",
      "location": [
        1008.141357421875,
        -423.2999572753906
      ],
      "params": {
        "Level": 2
      },
      "width": 140.0
    },
    "List Mask (out).002": {
      "bl_idname": "MaskListNode",
      "height": 100.0,
      "hide": true,
      "label": "",
      "location": [
        1017.4197998046875,
        -340.83056640625
      ],
      "params": {
        "Level": 2
      },
      "width": 140.0
    },
    "Math MK2": {
      "bl_idname": "SvScalarMathNodeMK4",
      "height": 100.0,
      "hide": false,
      "label": "",
      "location": [
        550.5531005859375,
        472.56988525390625
      ],
      "params": {
        "y_": 0.5800000429153442
      },
      "width": 140.0
    },
    "Math MK2.001": {
      "bl_idname": "SvScalarMathNodeMK4",
      "height": 100.0,
      "hide": false,
      "label": "",
      "location": [
        1506.8905029296875,
        -60.17683410644531
      ],
      "params": {
        "current_op": "SINE",
        "input_mode_two": "Float"
      },
      "width": 140.0
    },
    "Math MK2.002": {
      "bl_idname": "SvScalarMathNodeMK4",
      "height": 100.0,
      "hide": false,
      "label": "",
      "location": [
        1680.4859619140625,
        -106.64553833007812
      ],
      "params": {
        "current_op": "DIV",
        "input_mode_two": "Float"
      },
      "width": 140.0
    },
    "Matrix in": {
      "bl_idname": "SvMatrixGenNodeMK2",
      "custom_socket_props": {
        "0": {
          "expanded": true
        }
      },
      "height": 100.0,
      "hide": false,
      "label": "Elevated Pins Matrix",
      "location": [
        -207.8728485107422,
        -723.6800537109375
      ],
      "params": {
        "l_": [
          0.0,
          0.0,
          10.0
        ]
      },
      "width": 140.0
    },
    "Matrix in.001": {
      "bl_idname": "SvMatrixGenNodeMK2",
      "height": 100.0,
      "hide": true,
      "label": "",
      "location": [
        229.70703125,
        -572.1517944335938
      ],
      "params": {},
      "width": 140.0
    },
    "Matrix in.003": {
      "bl_idname": "SvMatrixGenNodeMK2",
      "custom_socket_props": {
        "2": {
          "expanded": true
        }
      },
      "height": 100.0,
      "hide": true,
      "label": "",
      "location": [
        1129.7581787109375,
        -894.1826171875
      ],
      "params": {
        "a_": 90.0,
        "r_": [
          0.0,
          0.0,
          1.0
        ]
      },
      "width": 140.0
    },
    "Path Length": {
      "bl_idname": "SvPathLengthNode",
      "height": 100.0,
      "hide": false,
      "label": "",
      "location": [
        214.44064331054688,
        472.56988525390625
      ],
      "params": {},
      "width": 140.0
    },
    "Polygon Grid": {
      "bl_idname": "SvPolygonGridNode",
      "height": 100.0,
      "hide": false,
      "label": "Base Polygon Grid",
      "location": [
        -211.82144165039062,
        132.7971954345703
      ],
      "params": {
        "gridType": "TRIANGLE",
        "numx": 2,
        "numy": 3,
        "radius": 8.0
      },
      "width": 170.0
    },
    "Pulga Physics.001": {
      "bl_idname": "SvPulgaPhysicsNode",
      "height": 100.0,
      "hide": false,
      "label": "",
      "location": [
        734.7672729492188,
        281.56048583984375
      ],
      "params": {
        "drag_M": 1,
        "drag_force": 0.029999999329447746,
        "iterations": 224,
        "max_vel": 0.0,
        "pins_M": 1,
        "spring_k": 0.019999999552965164,
        "springs_M": 1
      },
      "width": 200.0
    },
    "Reroute": {
      "bl_idname": "NodeReroute",
      "height": 100.0,
      "hide": false,
      "label": "",
      "location": [
        625.296142578125,
        -511.2069396972656
      ],
      "params": {},
      "width": 16.0
    },
    "Reroute.002": {
      "bl_idname": "NodeReroute",
      "height": 100.0,
      "hide": false,
      "label": "",
      "location": [
        958.3682861328125,
        315.803955078125
      ],
      "params": {},
      "width": 16.0
    },
    "Reroute.003": {
      "bl_idname": "NodeReroute",
      "height": 100.0,
      "hide": false,
      "label": "",
      "location": [
        233.83367919921875,
        315.803955078125
      ],
      "params": {},
      "width": 16.0
    },
    "Solidify": {
      "bl_idname": "SvSolidifyNode",
      "height": 100.0,
      "hide": false,
      "label": "",
      "location": [
        1281.2813720703125,
        -624.90869140625
      ],
      "params": {},
      "width": 140.0
    },
    "Subdivide": {
      "bl_idname": "SvSubdivideNode",
      "height": 100.0,
      "hide": false,
      "label": "",
      "location": [
        18.563705444335938,
        256.0939025878906
      ],
      "params": {
        "cuts": 8
      },
      "width": 140.0
    },
    "Transform Select": {
      "bl_idname": "SvTransformSelectNode",
      "height": 100.0,
      "hide": false,
      "label": "",
      "location": [
        356.117919921875,
        -162.89027404785156
      ],
      "params": {
        "maskType": "VERTICES"
      },
      "width": 140.0
    },
    "UV Connection": {
      "bl_idname": "LineConnectNodeMK2",
      "height": 100.0,
      "hide": false,
      "label": "",
      "location": [
        1102.8614501953125,
        -617.4725952148438
      ],
      "params": {
        "dir_check": "V_dir",
        "slice_check": 0
      },
      "width": 140.0
    },
    "Vector Math": {
      "bl_idname": "SvVectorMathNodeMK3",
      "height": 100.0,
      "hide": false,
      "label": "",
      "location": [
        1338.8482666015625,
        -41.62611389160156
      ],
      "params": {
        "current_op": "ANGLE RAD",
        "socket_info": "vv s"
      },
      "width": 140.0
    },
    "Vector Math.001": {
      "bl_idname": "SvVectorMathNodeMK3",
      "height": 100.0,
      "hide": true,
      "label": "",
      "location": [
        937.04638671875,
        -873.6484375
      ],
      "params": {
        "amount": 1.0099999904632568,
        "current_op": "SCALAR",
        "socket_info": "vs v"
      },
      "width": 140.0
    },
    "Vector Rewire": {
      "bl_idname": "SvVectorRewire",
      "height": 100.0,
      "hide": false,
      "label": "",
      "location": [
        1169.88916015625,
        -35.26878356933594
      ],
      "params": {
        "scalar": -0.1600002497434616,
        "selected_mode_from": "Scalar"
      },
      "width": 140.0
    },
    "Vector Rewire.001": {
      "bl_idname": "SvVectorRewire",
      "height": 100.0,
      "hide": false,
      "label": "",
      "location": [
        1162.1392822265625,
        -176.45098876953125
      ],
      "params": {
        "scalar": 0.0,
        "selected_mode_from": "Scalar"
      },
      "width": 140.0
    },
    "Vector out": {
      "bl_idname": "VectorsOutNode",
      "height": 100.0,
      "hide": false,
      "label": "",
      "location": [
        1494.76171875,
        -176.2838134765625
      ],
      "params": {},
      "width": 140.0
    },
    "Viewer BMesh": {
      "bl_idname": "SvBmeshViewerNodeV28",
      "color": [
        1.0,
        0.30000001192092896,
        0.0
      ],
      "height": 100.0,
      "hide": false,
      "label": "",
      "location": [
        1061.188720703125,
        333.53466796875
      ],
      "params": {
        "autosmooth": 1,
        "basedata_name": "Tensile",
        "lp": [
          0,
          0,
          0,
          0,
          0,
          0,
          0,
          0,
          0,
          0,
          0,
          0,
          0,
          0,
          0,
          0,
          0,
          0,
          0,
          0
        ]
      },
      "use_custom_color": true,
      "width": 140.0
    },
    "Viewer BMesh.001": {
      "bl_idname": "SvBmeshViewerNodeV28",
      "color": [
        1.0,
        0.30000001192092896,
        0.0
      ],
      "height": 100.0,
      "hide": false,
      "label": "",
      "location": [
        1585.782958984375,
        -607.4110717773438
      ],
      "params": {
        "basedata_name": "Beta"
      },
      "use_custom_color": true,
      "width": 140.0
    }
  },
  "update_lists": [
    [
      "Polygon Grid",
      1,
      "Subdivide",
      0
    ],
    [
      "Polygon Grid",
      2,
      "Subdivide",
      1
    ],
    [
      "Polygon Grid",
      3,
      "Subdivide",
      2
    ],
    [
      "Subdivide",
      0,
      "Path Length",
      0
    ],
    [
      "Subdivide",
      1,
      "Path Length",
      1
    ],
    [
      "Path Length",
      0,
      "List Item.003",
      0
    ],
    [
      "List Item.003",
      0,
      "Math MK2",
      0
    ],
    [
      "Polygon Grid",
      1,
      "List Item.002",
      0
    ],
    [
      "List Input",
      0,
      "List Item.002",
      1
    ],
    [
      "List Input.001",
      0,
      "Transform Select",
      0
    ],
    [
      "List Item.002",
      0,
      "Transform Select",
      1
    ],
    [
      "Polygon Grid",
      3,
      "Transform Select",
      2
    ],
    [
      "Matrix in",
      0,
      "Transform Select",
      3
    ],
    [
      "Matrix in.001",
      0,
      "Transform Select",
      4
    ],
    [
      "Subdivide",
      0,
      "Pulga Physics.001",
      0
    ],
    [
<<<<<<< HEAD
      "List Input.002",
      0,
      "List Item",
      1
    ],
    [
      "List Input.003",
      0,
      "Matrix in.003",
      3
    ],
    [
      "List Input.001",
      "List",
      "Reroute",
      "Input"
    ],
    [
      "Transform Select",
      0,
      "List Mask (out).001",
      0
    ],
    [
      "Reroute",
      "Output",
      "List Mask (out).001",
      "mask"
    ],
    [
      "List Mask (out).001",
      3,
      "Vector out",
      0
    ],
    [
      "Polygon Grid",
      1,
      "Subdivide",
      0
    ],
    [
      "Polygon Grid",
      2,
      "Subdivide",
      1
    ],
    [
      "Polygon Grid",
      3,
      "Subdivide",
      2
    ],
    [
      "Subdivide",
      0,
      "Path Length",
=======
      "Subdivide",
      1,
      "Pulga Physics.001",
      2
    ],
    [
      "Math MK2",
      0,
      "Pulga Physics.001",
      3
    ],
    [
      "List Input",
      0,
      "Pulga Physics.001",
      5
    ],
    [
      "Transform Select",
      0,
      "Pulga Physics.001",
      6
    ],
    [
      "List Input.001",
      "List",
      "Reroute",
      "Input"
    ],
    [
      "Pulga Physics.001",
      3,
      "List Mask (out).002",
>>>>>>> bdeb6317
      0
    ],
    [
      "Reroute",
      "Output",
      "List Mask (out).002",
      "mask"
    ],
    [
      "Transform Select",
      0,
      "List Mask (out).001",
      0
    ],
    [
      "Reroute",
      "Output",
      "List Mask (out).001",
      "mask"
    ],
    [
      "Transform Select",
      0,
      "List Item",
      0
    ],
    [
      "List Input.002",
      0,
      "List Item",
      1
    ],
    [
      "List Item",
      0,
      "3pt Arc",
      1
    ],
    [
      "3pt Arc",
      0,
      "Vector Math.001",
      0
    ],
    [
      "A Number",
      0,
      "Vector Math.001",
      1
    ],
    [
      "3pt Arc",
      0,
      "UV Connection",
      0
    ],
    [
      "Vector Math.001",
      0,
      "UV Connection",
      1
    ],
    [
      "List Mask (out).002",
      3,
      "Vector Rewire.001",
      0
    ],
    [
      "List Mask (out).002",
      3,
      "Vector Rewire",
      0
    ],
    [
      "Vector Rewire",
      0,
      "Vector Math",
      0
    ],
    [
      "Vector Rewire.001",
      0,
      "Vector Math",
      1
    ],
    [
<<<<<<< HEAD
=======
      "List Mask (out).001",
      3,
      "Vector out",
      0
    ],
    [
>>>>>>> bdeb6317
      "Vector Math",
      0,
      "Math MK2.001",
      0
    ],
    [
      "Vector out",
      2,
      "Math MK2.002",
      0
    ],
    [
      "Math MK2.001",
      0,
      "Math MK2.002",
      1
    ],
    [
<<<<<<< HEAD
      "List Item",
      0,
      "3pt Arc",
      1
    ],
    [
      "3pt Arc",
      0,
      "Vector Math.001",
      0
    ],
    [
      "A Number",
      0,
      "Vector Math.001",
      1
    ],
    [
      "3pt Arc",
      0,
      "UV Connection",
      0
    ],
    [
      "Vector Math.001",
=======
      "Subdivide",
      "Faces",
      "Reroute.003",
      "Input"
    ],
    [
      "Reroute.003",
      "Output",
      "Reroute.002",
      "Input"
    ],
    [
      "Pulga Physics.001",
      0,
      "Viewer BMesh",
      0
    ],
    [
      "Reroute.002",
      "Output",
      "Viewer BMesh",
      "faces"
    ],
    [
      "List Input.003",
>>>>>>> bdeb6317
      0,
      "UV Connection",
      1
    ],
    [
      "UV Connection",
      0,
      "Solidify",
      1
    ],
    [
      "UV Connection",
      1,
      "Solidify",
      2
    ],
    [
      "Solidify",
      0,
      "Viewer BMesh.001",
      0
    ],
    [
      "Solidify",
      2,
      "Viewer BMesh.001",
      2
    ],
    [
      "Matrix in.003",
      0,
      "Viewer BMesh.001",
      4
    ],
    [
<<<<<<< HEAD
      "Subdivide",
      "Faces",
      "Reroute.003",
      "Input"
=======
      "Math MK2.002",
      0,
      "Line.002",
      1
    ],
    [
      "List Mask (out).001",
      3,
      "Line.002",
      3
>>>>>>> bdeb6317
    ],
    [
      "Vector Rewire",
      0,
      "Line.002",
      4
    ],
    [
<<<<<<< HEAD
      "Math MK2.002",
      0,
      "Line",
      2
    ],
    [
      "List Mask (out).001",
      3,
      "Line",
      3
    ],
    [
      "Vector Rewire",
      0,
      "Line",
      4
    ],
    [
      "Line",
      0,
      "Curve Viewer",
      0
    ],
    [
      "Line",
      1,
      "Curve Viewer",
      1
    ],
    [
      "Pulga Physics.001",
=======
      "Line.002",
>>>>>>> bdeb6317
      0,
      "Curve Viewer",
      0
    ],
    [
      "Line.002",
      1,
      "Curve Viewer",
      1
    ]
  ]
}<|MERGE_RESOLUTION|>--- conflicted
+++ resolved
@@ -823,7 +823,6 @@
       0
     ],
     [
-<<<<<<< HEAD
       "List Input.002",
       0,
       "List Item",
@@ -881,41 +880,6 @@
       "Subdivide",
       0,
       "Path Length",
-=======
-      "Subdivide",
-      1,
-      "Pulga Physics.001",
-      2
-    ],
-    [
-      "Math MK2",
-      0,
-      "Pulga Physics.001",
-      3
-    ],
-    [
-      "List Input",
-      0,
-      "Pulga Physics.001",
-      5
-    ],
-    [
-      "Transform Select",
-      0,
-      "Pulga Physics.001",
-      6
-    ],
-    [
-      "List Input.001",
-      "List",
-      "Reroute",
-      "Input"
-    ],
-    [
-      "Pulga Physics.001",
-      3,
-      "List Mask (out).002",
->>>>>>> bdeb6317
       0
     ],
     [
@@ -1003,15 +967,6 @@
       1
     ],
     [
-<<<<<<< HEAD
-=======
-      "List Mask (out).001",
-      3,
-      "Vector out",
-      0
-    ],
-    [
->>>>>>> bdeb6317
       "Vector Math",
       0,
       "Math MK2.001",
@@ -1030,7 +985,6 @@
       1
     ],
     [
-<<<<<<< HEAD
       "List Item",
       0,
       "3pt Arc",
@@ -1056,94 +1010,53 @@
     ],
     [
       "Vector Math.001",
-=======
+      0,
+      "UV Connection",
+      1
+    ],
+    [
+      "UV Connection",
+      0,
+      "Solidify",
+      1
+    ],
+    [
+      "UV Connection",
+      1,
+      "Solidify",
+      2
+    ],
+    [
+      "Solidify",
+      0,
+      "Viewer BMesh.001",
+      0
+    ],
+    [
+      "Solidify",
+      2,
+      "Viewer BMesh.001",
+      2
+    ],
+    [
+      "Matrix in.003",
+      0,
+      "Viewer BMesh.001",
+      4
+    ],
+    [
       "Subdivide",
       "Faces",
       "Reroute.003",
       "Input"
     ],
     [
-      "Reroute.003",
-      "Output",
-      "Reroute.002",
-      "Input"
-    ],
-    [
-      "Pulga Physics.001",
-      0,
-      "Viewer BMesh",
-      0
-    ],
-    [
-      "Reroute.002",
-      "Output",
-      "Viewer BMesh",
-      "faces"
-    ],
-    [
-      "List Input.003",
->>>>>>> bdeb6317
-      0,
-      "UV Connection",
-      1
-    ],
-    [
-      "UV Connection",
-      0,
-      "Solidify",
-      1
-    ],
-    [
-      "UV Connection",
-      1,
-      "Solidify",
-      2
-    ],
-    [
-      "Solidify",
-      0,
-      "Viewer BMesh.001",
-      0
-    ],
-    [
-      "Solidify",
-      2,
-      "Viewer BMesh.001",
-      2
-    ],
-    [
-      "Matrix in.003",
-      0,
-      "Viewer BMesh.001",
-      4
-    ],
-    [
-<<<<<<< HEAD
-      "Subdivide",
-      "Faces",
-      "Reroute.003",
-      "Input"
-=======
-      "Math MK2.002",
-      0,
-      "Line.002",
-      1
-    ],
-    [
-      "List Mask (out).001",
-      3,
-      "Line.002",
-      3
->>>>>>> bdeb6317
-    ],
-    [
       "Vector Rewire",
       0,
       "Line.002",
       4
     ],
     [
-<<<<<<< HEAD
       "Math MK2.002",
       0,
       "Line",
@@ -1175,9 +1088,6 @@
     ],
     [
       "Pulga Physics.001",
-=======
-      "Line.002",
->>>>>>> bdeb6317
       0,
       "Curve Viewer",
       0
