# -*- coding: utf-8 -*-
# ##### BEGIN GPL LICENSE BLOCK #####
#
#  This program is free software; you can redistribute it and/or
#  modify it under the terms of the GNU General Public License
#  as published by the Free Software Foundation; either version 2
#  of the License, or (at your option) any later version.
#
#  This program is distributed in the hope that it will be useful,
#  but WITHOUT ANY WARRANTY; without even the implied warranty of
#  MERCHANTABILITY or FITNESS FOR A PARTICULAR PURPOSE.  See the
#  GNU General Public License for more details.
#
#  You should have received a copy of the GNU General Public License
#  along with this program; if not, write to the Free Software Foundation,
#  Inc., 51 Franklin Street, Fifth Floor, Boston, MA 02110-1301, USA.
#
# ##### END GPL LICENSE BLOCK #####

import bpy
from bpy.props import StringProperty, BoolProperty, FloatVectorProperty, IntProperty, FloatProperty, EnumProperty
from bpy.types import NodeTree, NodeSocket

from sverchok.core.socket_conversions import ConversionPolicies, is_vector_to_matrix, FieldImplicitConversionPolicy
from sverchok.core.socket_data import (
    SvGetSocketInfo, SvGetSocket, SvSetSocket, SvForgetSocket,
    SvNoDataError, sentinel)

from sverchok.data_structure import (
    get_other_socket,
    socket_id,
    replace_socket,
    SIMPLE_DATA_TYPES,
    flatten_data, graft_data, map_at_level, wrap_data)

from sverchok.utils.field.scalar import SvConstantScalarField
from sverchok.utils.field.vector import SvMatrixVectorField, SvConstantVectorField
from sverchok.utils.curve import SvCurve
from sverchok.utils.curve.algorithms import reparametrize_curve
from sverchok.utils.surface import SvSurface

from sverchok.utils.logging import warning

def process_from_socket(self, context):
    """Update function of exposed properties in Sockets"""
    self.node.process_node(context)

class SV_MT_SocketOptionsMenu(bpy.types.Menu):
    bl_label = "Socket Options"

    test : BoolProperty(name="Test")

    @classmethod
    def poll(cls, context):
        return hasattr(context, 'node') and hasattr(context, 'socket')

    def draw(self, context):
        node = context.node
        if not node:
            return
        layout = self.layout
        if hasattr(context.socket, 'draw_menu_items'):
            context.socket.draw_menu_items(context, layout)

class SvSocketProcessing(object):
    """
    Mixin class for data processing logic of a socket.
    """
    # These properties are to be set explicitly by node classes
    # for input sockets, if the node knows it can handle simplified data.
    # For outputs, these properties are not used.
    allow_flatten : BoolProperty(default = False)
    allow_simplify : BoolProperty(default = False)
    allow_graft : BoolProperty(default = False)
    allow_wrap : BoolProperty(default = False)

    # technical property
    skip_simplify_mode_update: BoolProperty(default=False)

    use_graft : BoolProperty(
            name = "Graft",
            default = False,
            update = process_from_socket)

    use_wrap : BoolProperty(
            name = "Wrap",
            default = False,
            update = process_from_socket)

    def update_flatten_flag(self, context):
        if self.skip_simplify_mode_update:
            return

        with self.node.sv_throttle_tree_update():
            try:
                self.skip_simplify_mode_update = True
                if self.use_flatten:
                    self.use_simplify = False
            finally:
                self.skip_simplify_mode_update = False
                
        process_from_socket(self, context)

    def update_simplify_flag(self, context):
        if self.skip_simplify_mode_update:
            return

        with self.node.sv_throttle_tree_update():
            try:
                self.skip_simplify_mode_update = True
                if self.use_simplify:
                    self.use_flatten = False
            finally:
                self.skip_simplify_mode_update = False
                
        process_from_socket(self, context)

    # Only one of properties can be set to true: use_flatten or use_simplfy
    use_flatten : BoolProperty(
            name = "Flatten",
            default = False,
            update = update_flatten_flag)

    use_simplify : BoolProperty(
            name = "Simplify",
            default = False,
            update = update_simplify_flag)

    def get_mode_flags(self):
        flags = []
        if self.use_flatten:
            flags.append('F')
        if self.use_simplify:
            flags.append('S')
        if self.use_graft:
            flags.append('G')
        if self.use_wrap:
            flags.append('W')
        return flags

    def can_flatten(self):
        return hasattr(self, 'do_flatten') and (self.allow_flatten or self.is_output)

    def can_simplify(self):
        return hasattr(self, 'do_simplify') and (self.allow_simplify or self.is_output)

    def can_graft(self):
        return self.is_output or self.allow_graft

    def can_wrap(self):
        return self.is_output or self.allow_wrap

    def draw_simplify_modes(self, layout):
        if self.can_flatten():
            layout.prop(self, 'use_flatten')
        if self.can_simplify():
            layout.prop(self, 'use_simplify')

    def preprocess_input(self, data):
        result = data
        if self.use_flatten:
            result = self.do_flatten(data)
        elif self.use_simplify:
            result = self.do_simplify(data)
        if self.use_graft:
            result = self.do_graft(result)
        if self.use_wrap:
            result = wrap_data(result)
        return result

    def postprocess_output(self, data):
        result = data
        if self.use_flatten:
            result = self.do_flatten(data)
        elif self.use_simplify:
            result = self.do_simplify(data)
        if self.use_graft:
            result = self.do_graft(result)
        if self.use_wrap:
            result = wrap_data(result)
        return result

    def has_simplify_modes(self, context):
        return self.can_flatten() or self.can_simplify()

    def has_menu(self, context):
        return self.has_simplify_modes(context) or self.can_graft() or self.can_wrap()

    def draw_menu_button(self, context, layout, node, text):
        pass

class SvSocketCommon(SvSocketProcessing):
    """
    Base class for all Sockets

    'SKIP_SAVE' in properties means skipping them during saving in JSON format
    some of the properties can be skipped because they are static, they are always set only in sv_init method
    """

    color = (1, 0, 0, 1)  # base color, other sockets should override the property, use FloatProperty for dynamic
    label: StringProperty()  # It will be drawn instead of name if given
    quick_link_to_node = str()  # sockets which often used with other nodes can fill its `bl_idname` here

    # set True to use default socket property if it has got it
    use_prop: BoolProperty(default=False, options={'SKIP_SAVE'})
    custom_draw: StringProperty(description="For name of method which will draw socket UI (optionally)",
                                options={'SKIP_SAVE'})
    prop_name: StringProperty(default='', description="For displaying node property in socket UI",
                              options={'SKIP_SAVE'})

    # utility field for showing number of objects in sockets data
    objects_number: IntProperty(min=0, options={'SKIP_SAVE'})

    description : StringProperty()

    def get_prop_name(self):
        """
        Intended to return name of property related with socket owned by its node
        Name can be replaced by twin property name in draft mode of a tree
        If does not have 'missing_dependecy' attribute it can return empty list, reasons unknown
        """
        if hasattr(self.node, 'missing_dependecy'):
            return []
        if self.node and hasattr(self.node, 'does_support_draft_mode') and self.node.does_support_draft_mode() and hasattr(self.node.id_data, 'sv_draft') and self.node.id_data.sv_draft:
            prop_name_draft = self.node.draft_properties_mapping.get(self.prop_name, None)
            if prop_name_draft:
                return prop_name_draft
            else:
                return self.prop_name
        else:
            return self.prop_name

    @property
    def other(self):
        """Returns opposite linked socket, if socket is outputs it will return one random opposite linked socket"""
        return get_other_socket(self)

    @property
    def socket_id(self):
        """Id of socket used by data_cache"""
        return str(hash(self.node.node_id + self.identifier))

    @property
    def index(self):
        """Index of socket, hidden sockets are also taken into account"""
        node = self.node
        sockets = node.outputs if self.is_output else node.inputs
        for i, s in enumerate(sockets):
            if s == self:
                return i

    @property
    def hide_safe(self):
        """It will hide even linked sockets"""
        return self.hide

    @hide_safe.setter
    def hide_safe(self, value):
        # handles both input and output.
        if self.is_linked and value:
            for link in self.links:
                self.id_data.sv_links.remove(self.id_data, link)
                self.id_data.links.remove(link)

        self.hide = value

    def sv_get(self, default=sentinel, deepcopy=True, implicit_conversions=None):
        """
        The method is used for getting input socket data
        In most cases the method should not be overridden
        If socket uses custom implicit_conversion it should implements default_conversion_name attribute
        Also a socket can use its default_property
        Order of getting data (if available):
        1. writen socket data
        2. node default property
        3. socket default property
        4. script default property
        5. Raise no data error
        :param default: script default property
        :param deepcopy: in most cases should be False for efficiency but not in cases if input data will be modified
        :param implicit_conversions: if needed automatic conversion data from one socket type to another
        :return: data bound to the socket
        """
        if implicit_conversions is None:
            if hasattr(self, 'default_conversion_name'):
                implicit_conversions = ConversionPolicies.get_conversion(self.default_conversion_name)
            else:
                implicit_conversions = ConversionPolicies.DEFAULT.conversion

        if self.is_linked and not self.is_output:
            return self.convert_data(SvGetSocket(self, deepcopy), implicit_conversions)
        elif self.get_prop_name():
            prop = getattr(self.node, self.get_prop_name())
            if isinstance(prop, (str, int, float)):
                return [[prop]]
            elif hasattr(prop, '__len__'):
                # it looks like as some BLender property array - convert to tuple
                return [[prop[:]]]
            else:
                return [prop]
        elif self.use_prop and hasattr(self, 'default_property') and self.default_property is not None:
            default_property = self.default_property
            if isinstance(default_property, (str, int, float)):
                return [[default_property]]
            elif hasattr(default_property, '__len__'):
                # it looks like as some BLender property array - convert to tuple
                return [[default_property[:]]]
            else:
                return [default_property]
        elif default is not sentinel:
            return default
        else:
            raise SvNoDataError(self)

    def sv_set(self, data):
        """Set output data"""
        data = self.postprocess_output(data)
        SvSetSocket(self, data)

    def sv_forget(self):
        """Delete socket memory"""
        SvForgetSocket(self)

    def replace_socket(self, new_type, new_name=None):
        """Replace a socket with a socket of new_type and keep links,
        return the new socket, the old reference might be invalid"""
        return replace_socket(self, new_type, new_name)

    def draw_property(self, layout, prop_origin=None, prop_name='default_property'):
        """
        This method can be overridden for showing property in another way
        Property will be shown only if socket is unconnected input
        If prop_origin is None then the default socket property should be shown
        """
        if prop_origin is None and hasattr(self, prop_name):
            layout.prop(self, 'default_property')
        else:
            layout.prop(prop_origin, prop_name)

    def draw_quick_link(self, context, layout, node):
        """
        Will draw button for creating new node which is often used with such type of sockets
        The socket should have `bl_idname` of other node in `quick_link_to_node` attribute for using this UI
        """
        if self.quick_link_to_node:
            layout.operator('node.sv_quicklink_new_node_input', text="", icon="PLUGIN")

    def draw(self, context, layout, node, text):

        def draw_label(text):
            flags = self.get_mode_flags()
            if flags:
                text = text + " [" + ",".join(flags) + "]"
            if self.description:
                layout.operator('node.sv_socket_show_help', text=text, emboss=False).text = self.description
            else:
                layout.label(text=text)

        # just handle custom draw..be it input or output.
        if self.custom_draw:
            # does the node have the draw function referred to by
            # the string stored in socket's custom_draw attribute
            if hasattr(node, self.custom_draw):
                getattr(node, self.custom_draw)(self, context, layout)

        elif self.is_linked:  # linked INPUT or OUTPUT
            draw_label((self.label or text) + f". {self.objects_number or ''}")

        elif self.is_output:  # unlinked OUTPUT
            draw_label(self.label or text)

        else:  # unlinked INPUT
            if self.get_prop_name():  # has property
                self.draw_property(layout, prop_origin=node, prop_name=self.get_prop_name())

            elif self.use_prop:  # no property but use default prop
                self.draw_property(layout)

            else:  # no property and not use default prop
                self.draw_quick_link(context, layout, node)
                draw_label(self.label or text)

        if self.has_menu(context):
            self.draw_menu_button(context, layout, node, text)

    def draw_color(self, context, node):
        return self.color

    def needs_data_conversion(self):
        """True if other socket has got different type"""
        if not self.is_linked:
            return False
        return self.other.bl_idname != self.bl_idname

    def convert_data(self, source_data, implicit_conversions=ConversionPolicies.DEFAULT.conversion):
        if not self.needs_data_conversion():
            return source_data
        else:
            self.node.debug(f"Trying to convert data for input socket {self.name} by {implicit_conversions}")
            return implicit_conversions.convert(self, source_data)

    def update_objects_number(self):
        """
        Should be called each time after process method of the socket owner
        It will update number of objects to show in socket labels
        """
        try:
            if self.is_output:
                objects_info = SvGetSocketInfo(self)
                self.objects_number = int(objects_info) if objects_info else 0
            else:
                data = self.sv_get(deepcopy=False, default=[])
                self.objects_number = len(data) if data else 0
        except Exception as e:
            warning(f"Socket='{self.name}' of node='{self.node.name}' can't update number of objects on the label. "
                    f"Cause is '{e}'")
            self.objects_number = 0


class SvObjectSocket(NodeSocket, SvSocketCommon):
    bl_idname = "SvObjectSocket"
    bl_label = "Object Socket"

    def filter_kinds(self, object):
        """
        object_kinds could be any of these:
         [‘MESH’, ‘CURVE’, ‘SURFACE’, ‘META’, ‘FONT’, ‘VOLUME’, ‘ARMATURE’, ‘LATTICE’,
         ‘EMPTY’, ‘GPENCIL’, ‘CAMERA’, ‘LIGHT’, ‘SPEAKER’, ‘LIGHT_PROBE’, ‘EMPTY’

        for example
            socket.object_kinds = "MESH"
        or if you want various kinds
            socket.object_kinds = "MESH,CURVE"
        """
        if self.object_kinds in {'ALL', ''}:
            return True

        if not self.object_kinds:
            return True
        kind = self.object_kinds
        if "," in kind:
            kinds = kind.split(',')
            if object.type in set(kinds):
                return True
        if object.type == kind:
            return True

    color = (0.69, 0.74, 0.73, 1.0)
    use_prop: BoolProperty(default=True, options={'SKIP_SAVE'})

    object_kinds: StringProperty(default='ALL')  # use for filtering objects, see filter_kinds method
    object_ref: StringProperty(update=process_from_socket)
    object_ref_pointer: bpy.props.PointerProperty(
        name="Object Reference",
        poll=filter_kinds,  # seld.object_kinds can be "MESH" or "MESH,CURVE,.."
        type=bpy.types.Object, # what kind of objects are we showing
        update=process_from_socket)

    @property
    def default_property(self):
        # this can be more granular and even attempt to set object_ref_points from object_ref, and then wipe object_ref
        return self.node.get_bpy_data_from_name(self.object_ref or self.object_ref_pointer, bpy.data.objects)

    def draw_property(self, layout, prop_origin=None, prop_name='default_property'):
        if prop_origin:
            layout.prop(prop_origin, prop_name)  # need for consistency, probably will never be used
        else:
            layout.prop_search(self, 'object_ref_pointer', bpy.data, 'objects', text=self.name)


class SvTextSocket(NodeSocket, SvSocketCommon):
    bl_idname = "SvTextSocket"
    bl_label = "Text Socket"

    color = (0.68,  0.85,  0.90, 1)

    default_property: StringProperty(update=process_from_socket)

class SvMatrixSocket(NodeSocket, SvSocketCommon):
    '''4x4 matrix Socket type'''

    bl_idname = "SvMatrixSocket"
    bl_label = "Matrix Socket"

    color = (0.2, 0.8, 0.8, 1.0)
    quick_link_to_node = 'SvMatrixInNodeMK4'

class SvVerticesSocket(NodeSocket, SvSocketCommon):
    '''For vertex data'''
    bl_idname = "SvVerticesSocket"
    bl_label ="Vertices Socket"

    color = (0.9, 0.6, 0.2, 1.0)
    quick_link_to_node = 'GenVectorsNode'

    # this property is needed for back capability, after renaming prop to default_property
    # should be removed after https://github.com/nortikin/sverchok/issues/3514
    # using via default_property property
    prop: FloatVectorProperty(default=(0, 0, 0), size=3, update=process_from_socket)

    expanded: BoolProperty(default=False)  # for minimizing showing socket property

    def draw_menu_button(self, context, layout, node, text):
        if (self.is_output or self.is_linked or not self.use_prop):
            layout.menu('SV_MT_SocketOptionsMenu', text='', icon='TRIA_DOWN')

    def draw_menu_items(self, context, layout):
        self.draw_simplify_modes(layout)
        if self.can_graft():
            layout.prop(self, 'use_graft')
        if self.can_wrap():
            layout.prop(self, 'use_wrap')

    def do_simplify(self, data):
        return flatten_data(data, 2)

    @property
    def default_property(self):
        return self.prop

    @default_property.setter
    def default_property(self, value):
        self.prop = value

    def draw_property(self, layout, prop_origin=None, prop_name='prop'):
        if prop_origin is None:
            prop_origin = self

        split = layout.split(factor=.2, align=True)
        c1 = split.column(align=True)
        c2 = split.column(align=True)

        if self.expanded:
            c1.prop(self, "expanded", icon='TRIA_UP', text='')
            c1.label(text=self.name[0])
            c2.prop(prop_origin, prop_name, text="", expand=True)
        else:
            c1.prop(self, "expanded", icon='TRIA_DOWN', text="")
            row = c2.row(align=True)
            row.template_component_menu(prop_origin, prop_name, name=self.name)

    def do_graft(self, data):
        return graft_data(data, item_level=1)

class SvQuaternionSocket(NodeSocket, SvSocketCommon):
    '''For quaternion data'''
    bl_idname = "SvQuaternionSocket"
    bl_label = "Quaternion Socket"

    color = (0.9, 0.4, 0.7, 1.0)

    default_property: FloatVectorProperty(default=(1, 0, 0, 0), size=4, subtype='QUATERNION',
                                          update=process_from_socket)
    expanded: BoolProperty(default=False)  # for minimizing showing socket property

    def draw_property(self, layout, prop_origin=None, prop_name='prop'):
        if prop_origin is None:
            prop_origin = self

        split = layout.split(factor=.2, align=True)
        c1 = split.column(align=True)
        c2 = split.column(align=True)

        if self.expanded:
            c1.prop(self, "expanded", icon='TRIA_UP', text='')
            c1.label(text=self.name[0])
            c2.prop(prop_origin, prop_name, text="", expand=True)
        else:
            c1.prop(self, "expanded", icon='TRIA_DOWN', text="")
            row = c2.row(align=True)
            row.template_component_menu(prop_origin, prop_name, name=self.name)

class SvColorSocket(NodeSocket, SvSocketCommon):
    '''For color data'''
    bl_idname = "SvColorSocket"
    bl_label = "Color Socket"

    color = (0.9, 0.8, 0.0, 1.0)

    default_property: FloatVectorProperty(default=(0, 0, 0, 1), size=4, subtype='COLOR', min=0, max=1,
                                          update=process_from_socket)
    expanded: BoolProperty(default=False)  # for minimizing showing socket property

    def draw_property(self, layout, prop_origin=None, prop_name='default_property'):
        if prop_origin is None:
            prop_origin = self

        split = layout.split(factor=.2, align=True)
        c1 = split.column(align=True)
        c2 = split.column(align=True)

        if self.expanded:
            c1.prop(self, "expanded", icon='TRIA_UP', text='')
            c1.label(text=self.name[0])
            c2.prop(prop_origin, prop_name, text="", expand=True)
        else:
            c1.prop(self, "expanded", icon='TRIA_DOWN', text="")
            row = c2.row(align=True)
            row.prop(prop_origin, prop_name)

class SvDummySocket(NodeSocket, SvSocketCommon):
    '''Dummy Socket for sockets awaiting assignment of type'''
    bl_idname = "SvDummySocket"
    bl_label = "Dummys Socket"

    color = (0.8, 0.8, 0.8, 0.3)

    def sv_get(self):
        if self.is_linked:
            return self.links[0].bl_idname


class SvSeparatorSocket(NodeSocket, SvSocketCommon):
    ''' Separator Socket used to separate groups of sockets '''
    bl_idname = "SvSeparatorSocket"
    bl_label = "Separator Socket"

    color = (0.0, 0.0, 0.0, 0.0)

    def draw(self, context, layout, node, text):
        # layout.label("")
        layout.label(text="——————")


class SvStringsSocket(NodeSocket, SvSocketCommon):
    '''Generic, mostly numbers, socket type'''
    bl_idname = "SvStringsSocket"
    bl_label = "Strings Socket"

    color = (0.6, 1.0, 0.6, 1.0)

    use_graft_2 : BoolProperty(
            name = "Graft Topology",
            default = False,
            update = process_from_socket)

    def get_mode_flags(self):
        flags = super().get_mode_flags()
        if self.use_graft_2:
            flags.append('G2')
        return flags

    def get_prop_data(self):
        if self.get_prop_name():
            return {"prop_name": self.get_prop_name()}
        elif self.prop_type:
            return {"prop_type": self.prop_type,
                    "prop_index": self.prop_index}
        else:
            return {}

    quick_link_to_node: StringProperty(options={'SKIP_SAVE'})  # this can be overridden by socket instances

    default_property_type: bpy.props.EnumProperty(items=[(i, i, '') for i in ['float', 'int']])
    default_float_property: bpy.props.FloatProperty(update=process_from_socket)
    default_int_property: bpy.props.IntProperty(update=process_from_socket)

    @property
    def default_property(self):
        return self.default_float_property if self.default_property_type == 'float' else self.default_int_property

    def draw_property(self, layout, prop_origin=None, prop_name=None):
        if prop_origin and prop_name:
            layout.prop(prop_origin, prop_name)
        elif self.use_prop:
            if self.default_property_type == 'float':
                layout.prop(self, 'default_float_property', text=self.name)
            elif self.default_property_type == 'int':
                layout.prop(self, 'default_int_property', text=self.name)

    def draw_menu_button(self, context, layout, node, text):
        if (self.is_output or self.is_linked or not self.prop_name):
            layout.menu('SV_MT_SocketOptionsMenu', text='', icon='TRIA_DOWN')

    def draw_menu_items(self, context, layout):
        self.draw_simplify_modes(layout)
        if self.can_graft():
            layout.prop(self, 'use_graft')
            if not self.use_flatten:
                layout.prop(self, 'use_graft_2')
        if self.can_wrap():
            layout.prop(self, 'use_wrap')

    def do_flatten(self, data):
        return flatten_data(data, 1)

    def do_simplify(self, data):
        return flatten_data(data, 2)

    def do_graft(self, data):
        return graft_data(data, item_level=0, data_types = SIMPLE_DATA_TYPES + (SvCurve, SvSurface))

    def do_flattern(self, data):
        return flattern_data(data, 1)

    def do_simplify(self, data):
        return flattern_data(data, 2)

    def do_graft(self, data):
        return graft_data(data, item_level=0, data_types = SIMPLE_DATA_TYPES + (SvCurve, SvSurface))

    def do_graft_2(self, data):
        def to_zero_base(lst):
            m = min(lst)
            return [x - m for x in lst]

        result = map_at_level(to_zero_base, data, item_level=1, data_types = SIMPLE_DATA_TYPES + (SvCurve, SvSurface))
        result = graft_data(result, item_level=1, data_types = SIMPLE_DATA_TYPES + (SvCurve, SvSurface))
        return result

    def preprocess_input(self, data):
        result = data
        if self.use_flatten:
            result = self.do_flatten(data)
        elif self.use_simplify:
            result = self.do_simplify(data)
        if self.use_graft:
            result = self.do_graft(result)
        elif not self.use_flatten and self.use_graft_2:
            result = self.do_graft_2(result)
        if self.use_wrap:
            result = wrap_data(result)
        return result

    def postprocess_output(self, data):
        result = data
        if self.use_flatten:
            result = self.do_flatten(data)
        elif self.use_simplify:
            result = self.do_simplify(data)
        if self.use_graft:
            result = self.do_graft(result)
        elif self.use_graft_2:
            result = self.do_graft_2(result)
        if self.use_wrap:
            result = wrap_data(result)
        return result

class SvFilePathSocket(NodeSocket, SvSocketCommon):
    '''For file path data'''
    bl_idname = "SvFilePathSocket"
    bl_label = "File Path Socket"

    color = (0.9, 0.9, 0.3, 1.0)
    quick_link_to_node = 'SvFilePathNode'


class SvSvgSocket(NodeSocket, SvSocketCommon):
    '''For file path data'''
    bl_idname = "SvSvgSocket"
    bl_label = "SVG Data Socket"

    color = (0.1, 0.5, 1, 1.0)

    @property
    def quick_link_to_node(self):
        if "Fill / Stroke" in self.name:
            return "SvSvgFillStrokeNodeMk2"
        elif "Pattern" in self.name:
            return "SvSvgPatternNode"
        else:
            return


class SvPulgaForceSocket(NodeSocket, SvSocketCommon):
    '''For Pulga forces data'''
    bl_idname = "SvPulgaForceSocket"
    bl_label = "Pulga Force Socket"

    color = (0.4, 0.3, 0.6, 1.0)

class SvDictionarySocket(NodeSocket, SvSocketCommon):
    '''For dictionary data'''
    bl_idname = "SvDictionarySocket"
    bl_label = "Dictionary Socket"

    color = (1.0, 1.0, 1.0, 1.0)

class SvChameleonSocket(NodeSocket, SvSocketCommon):
    '''Using as input socket with color of other connected socket'''
    bl_idname = "SvChameleonSocket"
    bl_label = "Chameleon Socket"

    color: FloatVectorProperty(default=(0.0, 0.0, 0.0, 0.0), size=4,
                               description="For storing color of other socket via catch_props method")
    dynamic_type: StringProperty(default='SvChameleonSocket',
                                 description="For storing type of other socket via catch_props method")

    def catch_props(self):
        # should be called during update event of a node for catching its property
        other = self.other
        if other:
            self.color = other.color
            self.dynamic_type = other.bl_idname
        else:
            self.color = (0.0, 0.0, 0.0, 0.0)
            self.dynamic_type = self.bl_idname

class SvSurfaceSocket(NodeSocket, SvSocketCommon):
    bl_idname = "SvSurfaceSocket"
    bl_label = "Surface Socket"

    color = (0.4, 0.2, 1.0, 1.0)

    def draw_menu_button(self, context, layout, node, text):
        layout.menu('SV_MT_SocketOptionsMenu', text='', icon='TRIA_DOWN')

    def draw_menu_items(self, context, layout):
        self.draw_simplify_modes(layout)
        if self.can_graft():
            layout.prop(self, 'use_graft')
        if self.can_wrap():
            layout.prop(self, 'use_wrap')

    def do_flatten(self, data):
        return flatten_data(data, 1, data_types=(SvSurface,))

    def do_graft(self, data):
        return graft_data(data, item_level=0, data_types=(SvSurface,))

class SvCurveSocket(NodeSocket, SvSocketCommon):
    bl_idname = "SvCurveSocket"
    bl_label = "Curve Socket"

    color = (0.5, 0.6, 1.0, 1.0)

    reparametrize: BoolProperty(
            name = "Reparametrize",
            default = False,
            update = process_from_socket)

    def get_mode_flags(self):
        flags = super().get_mode_flags()
        if self.reparametrize:
            flags.append('R')
        return flags

    def draw_menu_button(self, context, layout, node, text):
        layout.menu('SV_MT_SocketOptionsMenu', text='', icon='TRIA_DOWN')

    def draw_menu_items(self, context, layout):
        self.draw_simplify_modes(layout)
        if self.can_graft():
            layout.prop(self, 'use_graft')
        if self.can_wrap():
            layout.prop(self, 'use_wrap')
        layout.prop(self, 'reparametrize')

    def do_flatten(self, data):
        return flatten_data(data, 1, data_types=(SvCurve,))

    def do_graft(self, data):
        return graft_data(data, item_level=0, data_types=(SvCurve,))

    def preprocess_input(self, data):
        data = SvSocketCommon.preprocess_input(self, data)
        if self.reparametrize:
            data = map_at_level(reparametrize_curve, data, data_types=(SvCurve,))
        return data

    def postprocess_output(self, data):
        data = SvSocketCommon.postprocess_output(self, data)
        if self.reparametrize:
            data = map_at_level(reparametrize_curve, data, data_types=(SvCurve,))
        return data

class SvScalarFieldSocket(NodeSocket, SvSocketCommon):
    bl_idname = "SvScalarFieldSocket"
    bl_label = "Scalar Field Socket"

    color = (0.9, 0.4, 0.1, 1.0)
    default_conversion_name = ConversionPolicies.FIELD.conversion_name

class SvVectorFieldSocket(NodeSocket, SvSocketCommon):
    bl_idname = "SvVectorFieldSocket"
    bl_label = "Vector Field Socket"

    color = (0.1, 0.1, 0.9, 1.0)
    default_conversion_name = ConversionPolicies.FIELD.conversion_name

class SvSolidSocket(NodeSocket, SvSocketCommon):
    bl_idname = "SvSolidSocket"
    bl_label = "Solid Socket"

    color = (0.0, 0.65, 0.3, 1.0)


class SvLinkNewNodeInput(bpy.types.Operator):
    ''' Spawn and link new node to the left of the caller node'''
    bl_idname = "node.sv_quicklink_new_node_input"
    bl_label = "Add a new node to the left"

    def execute(self, context):
        tree, node, socket = context.node.id_data, context.node, context.socket

        new_node = tree.nodes.new(socket.quick_link_to_node)
        links_number = len([s for s in node.inputs if s.is_linked])
        new_node.location = (node.location[0] - 200, node.location[1] - 100 * links_number)
        tree.links.new(new_node.outputs[0], socket)

        if node.parent:
            new_node.parent = node.parent
            new_node.location = new_node.absolute_location

        new_node.process_node(context)

        return {'FINISHED'}

class SvSocketHelpOp(bpy.types.Operator):
    bl_idname = "node.sv_socket_show_help"
    bl_label = "Socket description"
    bl_options = {'INTERNAL', 'REGISTER'}

    text : StringProperty()

    @classmethod
    def description(cls, context, properties):
        return properties.text

    def execute(self, context):
        def draw(menu, context):
            col = menu.layout.column(align=True)
            for line in self.text.split('\n'):
                col.label(text=line)
        bpy.context.window_manager.popup_menu(draw, title="Socket description", icon='QUESTION')
        return {'FINISHED'}

classes = [
    SV_MT_SocketOptionsMenu,
    SvVerticesSocket, SvMatrixSocket, SvStringsSocket, SvFilePathSocket,
    SvColorSocket, SvQuaternionSocket, SvDummySocket, SvSeparatorSocket,
    SvTextSocket, SvObjectSocket, SvDictionarySocket, SvChameleonSocket,
    SvSurfaceSocket, SvCurveSocket, SvScalarFieldSocket, SvVectorFieldSocket,
<<<<<<< HEAD
    SvSolidSocket, SvSvgSocket, SvLinkNewNodeInput, SvSocketHelpOp
=======
    SvSolidSocket, SvSvgSocket, SvPulgaForceSocket, SvLinkNewNodeInput
>>>>>>> e23fd89b
]

register, unregister = bpy.utils.register_classes_factory(classes)
<|MERGE_RESOLUTION|>--- conflicted
+++ resolved
@@ -931,11 +931,7 @@
     SvColorSocket, SvQuaternionSocket, SvDummySocket, SvSeparatorSocket,
     SvTextSocket, SvObjectSocket, SvDictionarySocket, SvChameleonSocket,
     SvSurfaceSocket, SvCurveSocket, SvScalarFieldSocket, SvVectorFieldSocket,
-<<<<<<< HEAD
-    SvSolidSocket, SvSvgSocket, SvLinkNewNodeInput, SvSocketHelpOp
-=======
-    SvSolidSocket, SvSvgSocket, SvPulgaForceSocket, SvLinkNewNodeInput
->>>>>>> e23fd89b
+    SvSolidSocket, SvSvgSocket, SvPulgaForceSocket, SvLinkNewNodeInput, SvSocketHelpOp
 ]
 
 register, unregister = bpy.utils.register_classes_factory(classes)
