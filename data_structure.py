--- conflicted
+++ resolved
@@ -562,7 +562,6 @@
             result.extend(flatten_data(item, target_level=target_level, data_types=data_types))
         return result
 
-<<<<<<< HEAD
 def graft_data(data, item_level=1, wrap_level=1, data_types=SIMPLE_DATA_TYPES):
     """
     For each nested item of the list, which has it's own nesting level of `target_level`,
@@ -591,8 +590,6 @@
         data = [data]
     return data
 
-=======
->>>>>>> b72ed974
 def map_at_level(function, data, item_level=0, data_types=SIMPLE_DATA_TYPES):
     """
     Given a nested list of object, apply `function` to each sub-list of items.
