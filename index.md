--- conflicted
+++ resolved
@@ -628,11 +628,8 @@
     SvPointOnMeshNodeMK2
     SvOBJRayCastNodeMK2
     SvSCNRayCastNodeMK2
-<<<<<<< HEAD
+    SvSetLoopNormalsNode
     SvSetCollection
-=======
-    SvSetLoopNormalsNode
->>>>>>> 0de6043a
 
 ## Scene
     SvObjectsNodeMK3
