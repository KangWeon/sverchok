import bpy
from node_s import *
from util import *


class WifiOutNode(Node, SverchCustomTreeNode):
    ''' WifiOutNode '''
    bl_idname = 'WifiOutNode'
    bl_label = 'Wifi output'
    bl_icon = 'OUTLINER_OB_EMPTY'
    
    var_name = bpy.props.StringProperty(name = 'var_name', default='a', update=updateNode)
        
    def draw_buttons(self, context, layout):
        layout.prop(self, "var_name", text="var name")
    
    def init(self, context):
        self.outputs.new('StringsSocket', "a[0]", "a[0]")
        

    def update(self):
        global sv_Vars
        # outputs
        var_name = self.var_name
        list_vars = []
        if var_name in sv_Vars.keys():
            dest = []
            for v in sv_Vars.keys():
                fs = v.find('sv_typ'+var_name)
                if fs>=0:
                    iv = v.find('[')
                    sv = int(v[iv+1:-1])
                    # dest - (index, typ)
                    dest.append((sv, sv_Vars[v]))
                    dest.sort()
            
            lsvn = len(var_name)
            if len(self.outputs)>0 and \
                self.var_name!=self.outputs[self.outputs.keys()[0]].name[:lsvn]:
                    for c in self.outputs:
                        self.outputs.remove(c)
                    self.outputs.new('StringsSocket', str(var_name)+"[0]", str(var_name)+"[0]")
                        
            # без цветовой дифференциации штанов цивилизация обречена (c)
            flag_links = False
            for fl in self.outputs:
                if fl.links:
                    flag_links = True
                    
            if flag_links:
                self.use_custom_color=True
                self.color = (0.4,0,0.8)
            else:
                self.use_custom_color=True
                self.color = (0.05,0,0.2)
             
            if dest:
                dic_typ = {'s':'StringsSocket', 'v':'VerticesSocket', 'm':'MatrixSocket'}
                for i, dst in enumerate(dest):
                    if dst[0]>len(sv_Vars[var_name])-1: break
                    typ = dst[1]
                    var = sv_Vars[var_name][dst[0]]
                    flag = True
                    flag2 = True
                    while(flag):
                        flag = False
                        louts = len(self.outputs)
                        a_name = var_name + '['+str(dst[0])+']'
                        if dst[0]==louts:
                            self.outputs.new(dic_typ[typ], a_name, a_name)
                            if   typ=='s':
                                self.outputs[a_name].StringsProperty = str(var)
                            elif typ=='v':
                                self.outputs[a_name].VerticesProperty = str(var)
                            elif typ=='m':
                                self.outputs[a_name].MatrixProperty = str(var)
                                    
                        else:
                            if a_name in self.outputs and louts<=len(sv_Vars[var_name]) and \
                                str(type(self.outputs[a_name]))[15:-2]==dic_typ[typ]:
                                    
                                if   typ=='s':
                                    self.outputs[a_name].StringsProperty = str(var)
                                elif typ=='v':
                                    self.outputs[a_name].VerticesProperty = str(var)
                                elif typ=='m':
                                    self.outputs[a_name].MatrixProperty = str(var)
                                    
                            elif flag2:
                                flag2 = False
                                flag = True
                                if louts > len(sv_Vars[var_name]):
                                    flag2 = True
                                    
                                cl = min(louts-1,len(sv_Vars[var_name])-1)
                                for c in self.outputs[cl:]:
                                    self.outputs.remove(c)
        else:
<<<<<<< HEAD
            if len(sv_Vars)>0:
                for c in self.outputs:
                    self.outputs.remove(c)
                self.outputs.new('StringsSocket', str(self.var_name)+"[0]", str(self.var_name)+"[0]")
=======
            for c in self.outputs:
                self.outputs.remove(c)
            self.outputs.new('StringsSocket', str(var_name)+"[0]", str(var_name)+"[0]")
>>>>>>> f6ae5c75
             
            
def register():
    bpy.utils.register_class(WifiOutNode)
    
def unregister():
    bpy.utils.unregister_class(WifiOutNode)

if __name__ == "__main__":
    register()<|MERGE_RESOLUTION|>--- conflicted
+++ resolved
@@ -96,16 +96,9 @@
                                 for c in self.outputs[cl:]:
                                     self.outputs.remove(c)
         else:
-<<<<<<< HEAD
-            if len(sv_Vars)>0:
-                for c in self.outputs:
-                    self.outputs.remove(c)
-                self.outputs.new('StringsSocket', str(self.var_name)+"[0]", str(self.var_name)+"[0]")
-=======
             for c in self.outputs:
                 self.outputs.remove(c)
             self.outputs.new('StringsSocket', str(var_name)+"[0]", str(var_name)+"[0]")
->>>>>>> f6ae5c75
              
             
 def register():
